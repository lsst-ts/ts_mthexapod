--- conflicted
+++ resolved
@@ -79,14 +79,10 @@
 * exitControl
 * clearError
 
-<<<<<<< HEAD
-Other commands and arguments.
-=======
 Other commands and arguments:
 * configureAcceleration accmax                      # Set acceleration: µm/s2
 * configureLimits xymax zmin zmax uvmax wmin wmax   # Set position limits: µm µm µm deg deg deg
 * configureVelocity xymax rxrymax zmax rzmax        # Set velocity: µm/s deg/s µm/s deg/s
->>>>>>> 4249a4fa
 * move x  y  z  u   v   w   synch       # Move to the specified position and orientation
 * moveLUT elevation azimuth temperature x  y  z  u  v  w    synch       # Move with compensation
 * offset x  y  z  u   v   w   synch     # Offset by a specified change in position and orientation
@@ -105,6 +101,40 @@
   stop  # in case you want to stop a move early
   exit""")
 
+    async def do_configureAcceleration(self, args):
+        """Implement the configureAcceleration command.
+
+        Parameters
+        ----------
+        args : `List` [`float`]
+            One value: accmax (deg/sec2).
+        """
+        kwargs = self.check_arguments(args, "accmax")
+        await self.remote.cmd_configureAcceleration.set_start(**kwargs, timeout=STD_TIMEOUT)
+
+    async def do_configureLimits(self, args):
+        """Implement the configureLimits command.
+
+        Parameters
+        ----------
+        args : `List` [`float`]
+            Six values: xymax, zmin, zmax (µm), uvmax, wmin, wmax (deg).
+        """
+        kwargs = self.check_arguments(args, "xymax", "zmin", "zmax", "uvmax", "wmin", "wmax")
+        await self.remote.cmd_configureLimits.set_start(**kwargs, timeout=STD_TIMEOUT)
+
+    async def do_configureVelocity(self, args):
+        """Implement the configureVelocity command.
+
+        Parameters
+        ----------
+        args : `List` [`float`]
+            Four values: xymax (µm/sec), rxrymax (deg/sec),
+            zmax (µm/sec), rzmax (deg/sec)
+        """
+        kwargs = self.check_arguments(args, "xymax", "rxrymax", "zmax", "rzmax")
+        await self.remote.cmd_configureVelocity.set_start(**kwargs, timeout=STD_TIMEOUT)
+
     async def do_move(self, args):
         """Implement the move command.
 
